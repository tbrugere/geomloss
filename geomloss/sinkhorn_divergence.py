"""Implements the (unbiased) Sinkhorn divergence between abstract measures.

.. math::
    \\text{S}_{\\varepsilon,\\rho}(\\alpha,\\beta) 
        ~&=~ \\text{OT}_{\\varepsilon,\\rho}(\\alpha, \\beta)
         ~-~\\tfrac{1}{2} \\text{OT}_{\\varepsilon,\\rho}(\\alpha, \\alpha)
         ~-~\\tfrac{1}{2} \\text{OT}_{\\varepsilon,\\rho}(\\beta, \\beta)
         ~+~ \\tfrac{\\varepsilon}{2} \| \\langle \\alpha, 1\\rangle - \\langle \\beta, 1\\rangle \|^2

where:

.. math::
    \\text{OT}_{\\varepsilon,\\rho}(\\alpha, \\beta)
    ~&=~ \\min_{\pi\geqslant 0} \\langle\, \pi\,,\, \\text{C} \,\\rangle
        ~+~\\varepsilon \, \\text{KL}(\pi,\\alpha\otimes\\beta) \\\\
        ~&+~\\rho \, \\text{KL}(\pi\,\mathbf{1},\\alpha)
        ~+~\\rho \, \\text{KL}(\pi^\intercal \,\mathbf{1},\\beta ) \\
    &=~ \\max_{b,a} -\\rho \\langle\, \\alpha \,,\, e^{-b/\\rho} - 1\,\\rangle
        -\\rho \\langle\, \\beta \,,\, e^{-a/\\rho} - 1\,\\rangle \\\\
        &-~
        \\epsilon \\langle\, \\alpha\otimes\\beta \,,\, e^{(b\oplus a - \\text{C})/\\epsilon} - 1\,\\rangle,

with a Kullback-Leibler divergence defined through:

.. math::
    \\text{KL}(\\alpha, \\beta)~=~
    \\langle \, \\alpha  \,,\, \\log \\tfrac{\\text{d}\\alpha}{\\text{d}\\beta} \,\\rangle
    ~-~ \\langle \, \\alpha  \,,\, 1 \,\\rangle
    ~+~ \\langle \, \\beta   \,,\, 1 \,\\rangle ~\geqslant~ 0.
"""

import numpy as np
import torch
from functools import partial

try:  # Import the keops library, www.kernel-operations.io
    from pykeops.torch import generic_logsumexp
    from pykeops.torch.cluster import (
        grid_cluster,
        cluster_ranges_centroids,
        sort_clusters,
        from_matrix,
    )

    keops_available = True
except:
    keops_available = False
<<<<<<< HEAD
    
from .utils import scal
=======

from .utils import scal, squared_distances, distances
>>>>>>> 3ae53174


# ==============================================================================
#                            ε-scaling heuristic
# ==============================================================================


def max_diameter(x, y):
    mins = torch.stack((x.min(dim=0)[0], y.min(dim=0)[0])).min(dim=0)[0]
    maxs = torch.stack((x.max(dim=0)[0], y.max(dim=0)[0])).max(dim=0)[0]
    diameter = (maxs - mins).norm().item()
    return diameter


def epsilon_schedule(p, diameter, blur, scaling):
    ε_s = (
        [diameter ** p]
        + [
            np.exp(e)
            for e in np.arange(
                p * np.log(diameter), p * np.log(blur), p * np.log(scaling)
            )
        ]
        + [blur ** p]
    )
    return ε_s


def scaling_parameters(x, y, p, blur, reach, diameter, scaling):

    if diameter is None:
        D = x.shape[-1]
        diameter = max_diameter(x.view(-1, D), y.view(-1, D))

    ε = blur ** p
    ε_s = epsilon_schedule(p, diameter, blur, scaling)
    ρ = None if reach is None else reach ** p
    return diameter, ε, ε_s, ρ


# ==============================================================================
#                              Sinkhorn loop
# ==============================================================================


def dampening(ε, ρ):
    return 1 if ρ is None else 1 / (1 + ε / ρ)


def log_weights(α):
    α_log = α.log()
    α_log[α <= 0] = -100000
    return α_log


class UnbalancedWeight(torch.nn.Module):
    def __init__(self, ε, ρ):
        super(UnbalancedWeight, self).__init__()
        self.ε, self.ρ = ε, ρ

    def forward(self, x):
        return (self.ρ + self.ε / 2) * x

    def backward(self, g):
        return (self.ρ + self.ε) * g


def sinkhorn_cost(
    ε, ρ, α, β, a_x, b_y, a_y, b_x, batch=False, debias=True, potentials=False
):
    if potentials:  # Just return the dual potentials
        if debias:
            return b_x - a_x, a_y - b_y
        else:
            return b_x, a_y

    else:  # Actually compute the Sinkhorn divergence
        if (
            debias
        ):  # UNBIASED Sinkhorn divergence, S_ε(α,β) = OT_ε(α,β) - .5*OT_ε(α,α) - .5*OT_ε(β,β)
            if ρ is None:
                return scal(α, b_x - a_x, batch=batch) + scal(β, a_y - b_y, batch=batch)
            else:
                return scal(
                    α,
                    UnbalancedWeight(ε, ρ)((-a_x / ρ).exp() - (-b_x / ρ).exp()),
                    batch=batch,
                ) + scal(
                    β,
                    UnbalancedWeight(ε, ρ)((-b_y / ρ).exp() - (-a_y / ρ).exp()),
                    batch=batch,
                )

        else:  # Classic, BIASED entropized Optimal Transport OT_ε(α,β)
            if ρ is None:
                return scal(α, b_x, batch=batch) + scal(β, a_y, batch=batch)
            else:
                return scal(
                    α, UnbalancedWeight(ε, ρ)(1 - (-b_x / ρ).exp()), batch=batch
                ) + scal(β, UnbalancedWeight(ε, ρ)(1 - (-a_y / ρ).exp()), batch=batch)


def sinkhorn_loop(
    softmin,
    α_logs,
    β_logs,
    C_xxs,
    C_yys,
    C_xys,
    C_yxs,
    ε_s,
    ρ,
    jumps=[],
    kernel_truncation=None,
    truncate=5,
    cost=None,
    extrapolate=None,
    debias=True,
    last_extrapolation=True,
):

    Nits = len(ε_s)
    if type(α_logs) is not list:
        α_logs, β_logs = [α_logs], [β_logs]
        if debias:
            C_xxs, C_yys = [C_xxs], [C_yys]
        C_xys, C_yxs = [C_xys], [C_yxs]

    torch.autograd.set_grad_enabled(False)

    k = 0  # Scale index; we start at the coarsest resolution available
    ε = ε_s[k]
    λ = dampening(ε, ρ)

    # Load the measures and cost matrices at the current scale:
    α_log, β_log = α_logs[k], β_logs[k]
    if debias:
        C_xx, C_yy = C_xxs[k], C_yys[k]
    C_xy, C_yx = C_xys[k], C_yxs[k]

    # Start with a decent initialization for the dual vectors:
    if debias:
        a_x = λ * softmin(ε, C_xx, α_log)  # OT(α,α)
        b_y = λ * softmin(ε, C_yy, β_log)  # OT(β,β)
    a_y = λ * softmin(ε, C_yx, α_log)  # OT(α,β) wrt. a
    b_x = λ * softmin(ε, C_xy, β_log)  # OT(α,β) wrt. b

    for i, ε in enumerate(ε_s):  # ε-scaling descent -----------------------

        λ = dampening(ε, ρ)  # ε has changed, so we should update λ too!

        # "Coordinate ascent" on the dual problems:
        if debias:
            at_x = λ * softmin(ε, C_xx, α_log + a_x / ε)  # OT(α,α)
            bt_y = λ * softmin(ε, C_yy, β_log + b_y / ε)  # OT(β,β)
        at_y = λ * softmin(ε, C_yx, α_log + b_x / ε)  # OT(α,β) wrt. a
        bt_x = λ * softmin(ε, C_xy, β_log + a_y / ε)  # OT(α,β) wrt. b

        # Symmetrized updates:
        if debias:
            a_x, b_y = 0.5 * (a_x + at_x), 0.5 * (b_y + bt_y)  # OT(α,α), OT(β,β)
        a_y, b_x = 0.5 * (a_y + at_y), 0.5 * (b_x + bt_x)  # OT(α,β) wrt. a, b

        if i in jumps:  # Jump from a coarse to a finer scale --------------

            if i == len(ε_s) - 1:  # Last iteration: just extrapolate!

                if debias:
                    C_xx_, C_yy_ = C_xxs[k + 1], C_yys[k + 1]
                C_xy_, C_yx_ = C_xys[k + 1], C_yxs[k + 1]

                last_extrapolation = False  # No need to re-extrapolate after the loop
                torch.autograd.set_grad_enabled(True)

            else:  # It's worth investing some time on kernel truncation...

                # Kernel truncation trick (described in Bernhard Schmitzer's 2016 paper),
                # that typically relies on KeOps' block-sparse routines:
                if debias:
                    C_xx_, _ = kernel_truncation(
                        C_xx,
                        C_xx,
                        C_xxs[k + 1],
                        C_xxs[k + 1],
                        a_x,
                        a_x,
                        ε,
                        truncate=truncate,
                        cost=cost,
                    )
                    C_yy_, _ = kernel_truncation(
                        C_yy,
                        C_yy,
                        C_yys[k + 1],
                        C_yys[k + 1],
                        b_y,
                        b_y,
                        ε,
                        truncate=truncate,
                        cost=cost,
                    )
                C_xy_, C_yx_ = kernel_truncation(
                    C_xy,
                    C_yx,
                    C_xys[k + 1],
                    C_yxs[k + 1],
                    b_x,
                    a_y,
                    ε,
                    truncate=truncate,
                    cost=cost,
                )

            # Extrapolation for the symmetric problems:
            if debias:
                a_x = extrapolate(a_x, a_x, ε, λ, C_xx, α_log, C_xx_)
                b_y = extrapolate(b_y, b_y, ε, λ, C_yy, β_log, C_yy_)

            # The cross-updates should be done in parallel!
            a_y, b_x = extrapolate(a_y, b_x, ε, λ, C_yx, α_log, C_yx_), extrapolate(
                b_x, a_y, ε, λ, C_xy, β_log, C_xy_
            )

            # Update the measure weights and cost "matrices":
            k = k + 1
            α_log, β_log = α_logs[k], β_logs[k]
            if debias:
                C_xx, C_yy = C_xx_, C_yy_
            C_xy, C_yx = C_xy_, C_yx_

    torch.autograd.set_grad_enabled(True)

    if last_extrapolation:
        # Last extrapolation, to get the correct gradients:
        if debias:
            a_x = λ * softmin(ε, C_xx, (α_log + a_x / ε).detach())
            b_y = λ * softmin(ε, C_yy, (β_log + b_y / ε).detach())

        # The cross-updates should be done in parallel!
        a_y, b_x = λ * softmin(ε, C_yx, (α_log + b_x / ε).detach()), λ * softmin(
            ε, C_xy, (β_log + a_y / ε).detach()
        )

    if debias:
        return a_x, b_y, a_y, b_x
    else:
        return None, None, a_y, b_x<|MERGE_RESOLUTION|>--- conflicted
+++ resolved
@@ -45,13 +45,8 @@
     keops_available = True
 except:
     keops_available = False
-<<<<<<< HEAD
     
 from .utils import scal
-=======
-
-from .utils import scal, squared_distances, distances
->>>>>>> 3ae53174
 
 
 # ==============================================================================
